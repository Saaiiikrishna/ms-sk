--- conflicted
+++ resolved
@@ -200,9 +200,8 @@
             supportMessageService.getMessagesForTicket(testTicketId);
         });
     }
-<<<<<<< HEAD
-=======
 }
+
     @Mock private SupportMessageRepository mockMessageRepository;
     @Mock private SupportTicketRepository mockTicketRepository;
     @Mock private SupportKafkaClient mockSupportKafkaClient;
@@ -226,5 +225,4 @@
         });
         assertTrue(ex.getMessage().contains("Failed to process message attachments."));
     }
->>>>>>> 6847745e
 }